// Copyright (c) Microsoft Corporation.
// Licensed under the MIT license.

'use strict';

import * as fs from 'fs';
import * as path from 'path';
import * as request from 'request';
import * as component from '../../common/component';

import { EventEmitter } from 'events';
import { Deferred } from 'ts-deferred';
import { getExperimentId } from '../../common/experimentStartupInfo';
import { getLogger, Logger } from '../../common/log';
import { MethodNotImplementedError } from '../../common/errors';
import {
    HyperParameters, NNIManagerIpConfig, TrainingService,
    TrialJobApplicationForm, TrialJobDetail, TrialJobMetric, LogType
} from '../../common/trainingService';
import { delay } from '../../common/utils';
import { PAIJobInfoCollector } from './paiJobInfoCollector';
import { PAIJobRestServer } from './paiJobRestServer';
import { PAIClusterConfig, PAITrialJobDetail, PAI_TRIAL_COMMAND_FORMAT, NNIPAITrialConfig } from './paiConfig';
import { String } from 'typescript-string-operations';
import {
    generateParamFileName,
    getIPV4Address, getVersion, uniqueString
} from '../../common/utils';
import { CONTAINER_INSTALL_NNI_SHELL_FORMAT } from '../common/containerJobData';
import { TrialConfigMetadataKey } from '../common/trialConfigMetadataKey';
import { execMkdir, validateCodeDir, execCopydir } from '../common/util';

const yaml = require('js-yaml');

/**
 * Training Service implementation for OpenPAI (Open Platform for AI)
 * Refer https://github.com/Microsoft/pai for more info about OpenPAI
 */
@component.Singleton
<<<<<<< HEAD
abstract class PAITrainingService extends TrainingService {
    protected readonly log!: Logger;
    protected readonly metricsEmitter: EventEmitter;
    protected readonly trialJobsMap: Map<string, PAITrialJobDetail>;
    protected readonly expRootDir: string;
    protected paiClusterConfig?: PAIClusterConfig;
    protected readonly jobQueue: string[];
    protected stopping: boolean = false;
    protected paiToken?: string;
    protected paiTokenUpdateTime?: number;
    protected readonly paiTokenUpdateInterval: number;
    protected readonly experimentId!: string;
    protected readonly paiJobCollector: PAIJobInfoCollector;
    protected paiRestServerPort?: number;
    protected nniManagerIpConfig?: NNIManagerIpConfig;
    protected versionCheck: boolean = true;
    protected logCollection: string;
    protected isMultiPhase: boolean = false;
    protected authFileHdfsPath: string | undefined = undefined;
    protected portList?: string | undefined;
    protected paiJobRestServer?: PAIJobRestServer;
    protected protocol: string = 'http';
=======
class PAITrainingService implements TrainingService {
    private readonly log!: Logger;
    private readonly metricsEmitter: EventEmitter;
    private readonly trialJobsMap: Map<string, PAITrialJobDetail>;
    private readonly expRootDir: string;
    private paiClusterConfig?: PAIClusterConfig;
    private readonly jobQueue: string[];
    private stopping: boolean = false;
    private paiToken?: string;
    private paiTokenUpdateTime?: number;
    private readonly paiTokenUpdateInterval: number;
    private readonly experimentId!: string;
    private readonly paiJobCollector: PAIJobInfoCollector;
    private paiRestServerPort?: number;
    private nniManagerIpConfig?: NNIManagerIpConfig;
    private versionCheck: boolean = true;
    private logCollection: string;
    private isMultiPhase: boolean = false;
    private paiJobRestServer?: PAIJobRestServer;
    private protocol: string = 'http';
    private copyExpCodeDirPromise?: Promise<void>;
    private paiJobConfig: any;
    private nniVersion: string | undefined;
    private paiTrialConfig: NNIPAITrialConfig | undefined;
>>>>>>> 64efd60a

    constructor() {
        super();
        this.log = getLogger();
        this.metricsEmitter = new EventEmitter();
        this.trialJobsMap = new Map<string, PAITrialJobDetail>();
        this.jobQueue = [];
        this.expRootDir = path.join('/nni-experiments', getExperimentId());
        this.experimentId = getExperimentId();
        this.paiJobCollector = new PAIJobInfoCollector(this.trialJobsMap);
        this.paiTokenUpdateInterval = 7200000; //2hours
        this.logCollection = 'none';
        this.log.info('Construct paiBase training service.');
    }

    public async run(): Promise<void> {
        this.log.info('Run PAI training service.');
        if (this.paiJobRestServer === undefined) {
            throw new Error('paiJobRestServer not initialized!');
        }
        await this.paiJobRestServer.start();
        this.paiJobRestServer.setEnableVersionCheck = this.versionCheck;
        this.log.info(`PAI Training service rest server listening on: ${this.paiJobRestServer.endPoint}`);
        await Promise.all([
            this.statusCheckingLoop(),
            this.submitJobLoop()]);
        this.log.info('PAI training service exit.');
    }

    protected async submitJobLoop(): Promise<void> {
        while (!this.stopping) {
            while (!this.stopping && this.jobQueue.length > 0) {
                const trialJobId: string = this.jobQueue[0];
                if (await this.submitTrialJobToPAI(trialJobId)) {
                    // Remove trial job with trialJobId from job queue
                    this.jobQueue.shift();
                } else {
                    // Break the while loop since failed to submitJob
                    break;
                }
            }
            await delay(3000);
        }
    }

    public async listTrialJobs(): Promise<TrialJobDetail[]> {
        const jobs: TrialJobDetail[] = [];

        for (const key of this.trialJobsMap.keys()) {
            jobs.push(await this.getTrialJob(key));
        }

        return jobs;
    }

    public async getTrialLog(_trialJobId: string, _logType: LogType): Promise<string> {
        throw new MethodNotImplementedError();
    }

    public async getTrialJob(trialJobId: string): Promise<TrialJobDetail> {
        if (this.paiClusterConfig === undefined) {
            throw new Error('PAI Cluster config is not initialized');
        }

        const paiTrialJob: PAITrialJobDetail | undefined = this.trialJobsMap.get(trialJobId);

        if (paiTrialJob === undefined) {
            throw new Error(`trial job ${trialJobId} not found`);
        }

        return paiTrialJob;
    }

    public addTrialJobMetricListener(listener: (metric: TrialJobMetric) => void): void {
        this.metricsEmitter.on('metric', listener);
    }

    public removeTrialJobMetricListener(listener: (metric: TrialJobMetric) => void): void {
        this.metricsEmitter.off('metric', listener);
    }

    public get isMultiPhaseJobSupported(): boolean {
        return true;
    }

    public cancelTrialJob(trialJobId: string, isEarlyStopped: boolean = false): Promise<void> {
        const trialJobDetail: PAITrialJobDetail | undefined = this.trialJobsMap.get(trialJobId);
        if (trialJobDetail === undefined) {
            return Promise.reject(new Error(`cancelTrialJob: trial job id ${trialJobId} not found`));
        }

        if (this.paiClusterConfig === undefined) {
            return Promise.reject(new Error('PAI Cluster config is not initialized'));
        }
        if (this.paiToken === undefined) {
            return Promise.reject(new Error('PAI token is not initialized'));
        }

        if (trialJobDetail.status === 'UNKNOWN') {
            trialJobDetail.status = 'USER_CANCELED';
            return Promise.resolve();
        }

        const stopJobRequest: request.Options = {
            uri: `${this.protocol}://${this.paiClusterConfig.host}/rest-server/api/v2/jobs/${this.paiClusterConfig.userName}~${trialJobDetail.paiJobName}/executionType`,
            method: 'PUT',
            json: true,
            body: { value: 'STOP' },
            headers: {
                'Content-Type': 'application/json',
                Authorization: `Bearer ${this.paiToken}`
            }
        };

        // Set trialjobDetail's early stopped field, to mark the job's cancellation source
        trialJobDetail.isEarlyStopped = isEarlyStopped;
        const deferred: Deferred<void> = new Deferred<void>();

        request(stopJobRequest, (error: Error, response: request.Response, _body: any) => {
            // Status code 202 for success.
            if ((error !== undefined && error !== null) || response.statusCode >= 400) {
                this.log.error(`PAI Training service: stop trial ${trialJobId} to PAI Cluster failed!`);
                deferred.reject((error !== undefined && error !== null) ? error.message :
                    `Stop trial failed, http code: ${response.statusCode}`);
            } else {
                deferred.resolve();
            }
        });

        return deferred.promise;
    }

    public getClusterMetadata(_key: string): Promise<string> {
        throw new Error('Not implemented!');
    }

    public async cleanUp(): Promise<void> {
        this.log.info('Stopping PAI training service...');
        this.stopping = true;

        if (this.paiJobRestServer === undefined) {
            throw new Error('paiJobRestServer not initialized!');
        }

        try {
            await this.paiJobRestServer.stop();
            this.log.info('PAI Training service rest server stopped successfully.');
        } catch (error) {
            this.log.error(`PAI Training service rest server stopped failed, error: ${error.message}`);
        }
    }

    public get MetricsEmitter(): EventEmitter {
        return this.metricsEmitter;
    }

    protected formatPAIHost(host: string): string {
        // If users' host start with 'http://' or 'https://', use the original host,
        // or format to 'http//${host}'
        if (host.startsWith('http://')) {
            this.protocol = 'http';
            return host.replace('http://', '');
        } else if (host.startsWith('https://')) {
            this.protocol = 'https';
            return host.replace('https://', '');
        } else {
            return host;
        }
    }

    protected async statusCheckingLoop(): Promise<void> {
        while (!this.stopping) {
            if (this.paiClusterConfig && this.paiClusterConfig.passWord) {
                try {
                    await this.updatePaiToken();
                } catch (error) {
                    this.log.error(`${error}`);
                    //only throw error when initlize paiToken first time
                    if (this.paiToken === undefined) {
                        throw new Error(error);
                    }
                }
            }
            await this.paiJobCollector.retrieveTrialStatus(this.protocol, this.paiToken, this.paiClusterConfig);
            if (this.paiJobRestServer === undefined) {
                throw new Error('paiBaseJobRestServer not implemented!');
            }
            if (this.paiJobRestServer.getErrorMessage !== undefined) {
                throw new Error(this.paiJobRestServer.getErrorMessage);
            }
            await delay(3000);
        }
    }

    /**
     * Update pai token by the interval time or initialize the pai token
     */
    protected async updatePaiToken(): Promise<void> {
        const deferred: Deferred<void> = new Deferred<void>();

        const currentTime: number = new Date().getTime();
        //If pai token initialized and not reach the interval time, do not update
        if (this.paiTokenUpdateTime !== undefined && (currentTime - this.paiTokenUpdateTime) < this.paiTokenUpdateInterval) {
            return Promise.resolve();
        }

        if (this.paiClusterConfig === undefined) {
            const paiClusterConfigError: string = `pai cluster config not initialized!`;
            this.log.error(`${paiClusterConfigError}`);
            throw Error(`${paiClusterConfigError}`);
        }

        const authenticationReq: request.Options = {
            uri: `${this.protocol}://${this.paiClusterConfig.host}/rest-server/api/v1/token`,
            method: 'POST',
            json: true,
            body: {
                username: this.paiClusterConfig.userName,
                password: this.paiClusterConfig.passWord
            }
        };

        request(authenticationReq, (error: Error, response: request.Response, body: any) => {
            if (error !== undefined && error !== null) {
                this.log.error(`Get PAI token failed: ${error.message}`);
                deferred.reject(new Error(`Get PAI token failed: ${error.message}`));
            } else {
                if (response.statusCode !== 200) {
                    this.log.error(`Get PAI token failed: get PAI Rest return code ${response.statusCode}`);
                    deferred.reject(new Error(`Get PAI token failed: ${response.body}, please check paiConfig username or password`));
                }
                this.paiToken = body.token;
                this.paiTokenUpdateTime = new Date().getTime();
                deferred.resolve();
            }
        });

        let timeoutId: NodeJS.Timer;
        const timeoutDelay: Promise<void> = new Promise<void>((_resolve: Function, reject: Function): void => {
            // Set timeout and reject the promise once reach timeout (5 seconds)
            timeoutId = setTimeout(
                () => reject(new Error('Get PAI token timeout. Please check your PAI cluster.')),
                5000);
        });

        return Promise.race([timeoutDelay, deferred.promise])
            .finally(() => { clearTimeout(timeoutId); });
    }

    public async setClusterMetadata(key: string, value: string): Promise<void> {
        switch (key) {
            case TrialConfigMetadataKey.NNI_MANAGER_IP:
                this.nniManagerIpConfig = <NNIManagerIpConfig>JSON.parse(value);
                break;

            case TrialConfigMetadataKey.PAI_CLUSTER_CONFIG:
                this.paiJobRestServer = new PAIJobRestServer(component.get(PAITrainingService));
                this.paiClusterConfig = <PAIClusterConfig>JSON.parse(value);
                this.paiClusterConfig.host = this.formatPAIHost(this.paiClusterConfig.host);
                this.paiToken = this.paiClusterConfig.token;
                break;

            case TrialConfigMetadataKey.TRIAL_CONFIG: {
                if (this.paiClusterConfig === undefined) {
                    this.log.error('pai cluster config is not initialized');
                    break;
                }
                this.paiTrialConfig = <NNIPAITrialConfig>JSON.parse(value);
                // Validate to make sure codeDir doesn't have too many files
                await validateCodeDir(this.paiTrialConfig.codeDir);
                const nniManagerNFSExpCodeDir = path.join(this.paiTrialConfig.nniManagerNFSMountPath, this.experimentId, 'nni-code');
                await execMkdir(nniManagerNFSExpCodeDir);
                //Copy codeDir files to local working folder
                this.log.info(`Starting copy codeDir data from ${this.paiTrialConfig.codeDir} to ${nniManagerNFSExpCodeDir}`);
                this.copyExpCodeDirPromise = execCopydir(this.paiTrialConfig.codeDir, nniManagerNFSExpCodeDir);
                if (this.paiTrialConfig.paiConfigPath) {
                    this.paiJobConfig = yaml.safeLoad(fs.readFileSync(this.paiTrialConfig.paiConfigPath, 'utf8'));
                }
                break;
            }
            case TrialConfigMetadataKey.VERSION_CHECK:
                this.versionCheck = (value === 'true' || value === 'True');
                this.nniVersion = this.versionCheck ? await getVersion() : '';
                break;
            case TrialConfigMetadataKey.LOG_COLLECTION:
                this.logCollection = value;
                break;
            case TrialConfigMetadataKey.MULTI_PHASE:
                this.isMultiPhase = (value === 'true' || value === 'True');
                break;
            default:
                //Reject for unknown keys
                this.log.error(`Uknown key: ${key}`);
        }
    }

    // update trial parameters for multi-phase
    public async updateTrialJob(trialJobId: string, form: TrialJobApplicationForm): Promise<TrialJobDetail> {
        const trialJobDetail: PAITrialJobDetail | undefined = this.trialJobsMap.get(trialJobId);
        if (trialJobDetail === undefined) {
            throw new Error(`updateTrialJob failed: ${trialJobId} not found`);
        }
        // Write file content ( parameter.cfg ) to working folders
        await this.writeParameterFile(trialJobDetail.logPath, form.hyperParameters);

        return trialJobDetail;
    }

    public async submitTrialJob(form: TrialJobApplicationForm): Promise<TrialJobDetail> {
        if (this.paiClusterConfig === undefined) {
            throw new Error(`paiClusterConfig not initialized!`);
        }
        if (this.paiTrialConfig === undefined) {
            throw new Error(`paiTrialConfig not initialized!`);
        }

        this.log.info(`submitTrialJob: form: ${JSON.stringify(form)}`);

        const trialJobId: string = uniqueString(5);
        //TODO: use HDFS working folder instead
        const trialWorkingFolder: string = path.join(this.expRootDir, 'trials', trialJobId);
        const paiJobName: string = `nni_exp_${this.experimentId}_trial_${trialJobId}`;
        const logPath: string = path.join(this.paiTrialConfig.nniManagerNFSMountPath, this.experimentId, trialJobId);
        const paiJobDetailUrl: string = `${this.protocol}://${this.paiClusterConfig.host}/job-detail.html?username=${this.paiClusterConfig.userName}&jobName=${paiJobName}`;
        const trialJobDetail: PAITrialJobDetail = new PAITrialJobDetail(
            trialJobId,
            'WAITING',
            paiJobName,
            Date.now(),
            trialWorkingFolder,
            form,
            logPath,
            paiJobDetailUrl);

        this.trialJobsMap.set(trialJobId, trialJobDetail);
        this.jobQueue.push(trialJobId);

        return trialJobDetail;
    }

    private generateNNITrialCommand(trialJobDetail: PAITrialJobDetail, command: string): string {
        if (this.paiTrialConfig === undefined) {
            throw new Error('trial config is not initialized');
        }
        const containerNFSExpCodeDir = `${this.paiTrialConfig.containerNFSMountPath}/${this.experimentId}/nni-code`;
        const containerWorkingDir: string = `${this.paiTrialConfig.containerNFSMountPath}/${this.experimentId}/${trialJobDetail.id}`;
        const nniManagerIp: string = this.nniManagerIpConfig ? this.nniManagerIpConfig.nniManagerIp : getIPV4Address();
        const nniPaiTrialCommand: string = String.Format(
            PAI_TRIAL_COMMAND_FORMAT,
            `${containerWorkingDir}`,
            `${containerWorkingDir}/nnioutput`,
            trialJobDetail.id,
            this.experimentId,
            trialJobDetail.form.sequenceId,
            this.isMultiPhase,
            containerNFSExpCodeDir,
            command,
            nniManagerIp,
            this.paiRestServerPort,
            this.nniVersion,
            this.logCollection
        )
            .replace(/\r\n|\n|\r/gm, '');

        return nniPaiTrialCommand;

    }

    private generateJobConfigInYamlFormat(trialJobDetail: PAITrialJobDetail): any {
        if (this.paiTrialConfig === undefined) {
            throw new Error('trial config is not initialized');
        }
        const jobName = `nni_exp_${this.experimentId}_trial_${trialJobDetail.id}`

        let nniJobConfig: any = undefined;
        if (this.paiTrialConfig.paiConfigPath) {
            nniJobConfig = JSON.parse(JSON.stringify(this.paiJobConfig)); //Trick for deep clone in Typescript
            nniJobConfig.name = jobName;
            // Each taskRole will generate new command in NNI's command format
            // Each command will be formatted to NNI style
            for (const taskRoleIndex in nniJobConfig.taskRoles) {
                const commands = nniJobConfig.taskRoles[taskRoleIndex].commands
                const nniTrialCommand = this.generateNNITrialCommand(trialJobDetail, commands.join(" && ").replace(/(["'$`\\])/g, '\\$1'));
                nniJobConfig.taskRoles[taskRoleIndex].commands = [nniTrialCommand]
            }

        } else {
            nniJobConfig = {
                protocolVersion: 2,
                name: jobName,
                type: 'job',
                jobRetryCount: 0,
                prerequisites: [
                    {
                        type: 'dockerimage',
                        uri: this.paiTrialConfig.image,
                        name: 'docker_image_0'
                    }
                ],
                taskRoles: {
                    taskrole: {
                        instances: 1,
                        completion: {
                            minFailedInstances: 1,
                            minSucceededInstances: -1
                        },
                        taskRetryCount: 0,
                        dockerImage: 'docker_image_0',
                        resourcePerInstance: {
                            gpu: this.paiTrialConfig.gpuNum,
                            cpu: this.paiTrialConfig.cpuNum,
                            memoryMB: this.paiTrialConfig.memoryMB
                        },
                        commands: [
                            this.generateNNITrialCommand(trialJobDetail, this.paiTrialConfig.command)
                        ]
                    }
                },
                extras: {
                    'storages': [
                        {
                            name: this.paiTrialConfig.paiStorageConfigName
                        }
                    ],
                    submitFrom: 'submit-job-v2'
                }
            }
            if (this.paiTrialConfig.virtualCluster) {
                nniJobConfig.defaults = {
                    virtualCluster: this.paiTrialConfig.virtualCluster
                }
            }
        }
        return yaml.safeDump(nniJobConfig);
    }

    protected async submitTrialJobToPAI(trialJobId: string): Promise<boolean> {
        const deferred: Deferred<boolean> = new Deferred<boolean>();
        const trialJobDetail: PAITrialJobDetail | undefined = this.trialJobsMap.get(trialJobId);

        if (trialJobDetail === undefined) {
            throw new Error(`Failed to find PAITrialJobDetail for job ${trialJobId}`);
        }

        if (this.paiClusterConfig === undefined) {
            throw new Error('PAI Cluster config is not initialized');
        }
        if (this.paiTrialConfig === undefined) {
            throw new Error('trial config is not initialized');
        }
        if (this.paiToken === undefined) {
            throw new Error('PAI token is not initialized');
        }

        if (this.paiJobRestServer === undefined) {
            throw new Error('paiJobRestServer is not initialized');
        }

        // Make sure experiment code files is copied from local to NFS
        if (this.copyExpCodeDirPromise !== undefined) {
            await this.copyExpCodeDirPromise;
            this.log.info(`Copy codeDir data finished.`);
            // All trials share same destination NFS code folder, only copy codeDir once for an experiment.
            // After copy data finished, set copyExpCodeDirPromise be undefined to avoid log content duplicated.
            this.copyExpCodeDirPromise = undefined;
        }

        this.paiRestServerPort = this.paiJobRestServer.clusterRestServerPort;

        // Step 1. Prepare PAI job configuration
        //create trial local working folder locally.
        await execMkdir(trialJobDetail.logPath);
        // Write NNI installation file to local files
        await fs.promises.writeFile(path.join(trialJobDetail.logPath, 'install_nni.sh'), CONTAINER_INSTALL_NNI_SHELL_FORMAT, { encoding: 'utf8' });

        // Write file content ( parameter.cfg ) to local working folders
        if (trialJobDetail.form !== undefined) {
            await this.writeParameterFile(trialJobDetail.logPath, trialJobDetail.form.hyperParameters);
        }

        //Generate Job Configuration in yaml format
        const paiJobConfig = this.generateJobConfigInYamlFormat(trialJobDetail);
        this.log.debug(paiJobConfig);
        // Step 2. Submit PAI job via Rest call
        // Refer https://github.com/Microsoft/pai/blob/master/docs/rest-server/API.md for more detail about PAI Rest API
        const submitJobRequest: request.Options = {
            uri: `${this.protocol}://${this.paiClusterConfig.host}/rest-server/api/v2/jobs`,
            method: 'POST',
            body: paiJobConfig,
            followAllRedirects: true,
            headers: {
                'Content-Type': 'text/yaml',
                Authorization: `Bearer ${this.paiToken}`
            }
        };
        request(submitJobRequest, (error: Error, response: request.Response, body: any) => {
            // If submit success, will get status code 202. refer: https://github.com/microsoft/pai/blob/master/src/rest-server/docs/swagger.yaml
            if ((error !== undefined && error !== null) || response.statusCode >= 400) {
                const errorMessage: string = (error !== undefined && error !== null) ? error.message :
                    `Submit trial ${trialJobId} failed, http code:${response.statusCode}, http body: ${body}`;
                this.log.error(errorMessage);
                trialJobDetail.status = 'FAILED';
                deferred.reject(errorMessage);
            } else {
                trialJobDetail.submitTime = Date.now();
            }
            deferred.resolve(true);
        });

        return deferred.promise;
    }

    private async writeParameterFile(directory: string, hyperParameters: HyperParameters): Promise<void> {
        const filepath: string = path.join(directory, generateParamFileName(hyperParameters));
        await fs.promises.writeFile(filepath, hyperParameters.value, { encoding: 'utf8' });
    }
}

export { PAITrainingService };<|MERGE_RESOLUTION|>--- conflicted
+++ resolved
@@ -13,8 +13,9 @@
 import { getExperimentId } from '../../common/experimentStartupInfo';
 import { getLogger, Logger } from '../../common/log';
 import { MethodNotImplementedError } from '../../common/errors';
+import { ExperimentConfig } from '../../common/manager';
 import {
-    HyperParameters, NNIManagerIpConfig, TrainingService,
+    HyperParameters, TrainingService,
     TrialJobApplicationForm, TrialJobDetail, TrialJobMetric, LogType
 } from '../../common/trainingService';
 import { delay } from '../../common/utils';
@@ -32,36 +33,27 @@
 
 const yaml = require('js-yaml');
 
+interface OpenpaiConfig {
+    platform: 'openpai';
+    host: string;
+    username: string;
+    token: string;
+    trialCpuNumber: number;
+    trialMemorySize: string;
+    storageConfigName: string;
+    dockerImage: string;
+    localStorageMountPoint: string;
+    containerStorageMountPoint: string;
+    reuseMode: boolean;
+    openpaiConfigFile: string;
+}
+
 /**
  * Training Service implementation for OpenPAI (Open Platform for AI)
  * Refer https://github.com/Microsoft/pai for more info about OpenPAI
  */
 @component.Singleton
-<<<<<<< HEAD
-abstract class PAITrainingService extends TrainingService {
-    protected readonly log!: Logger;
-    protected readonly metricsEmitter: EventEmitter;
-    protected readonly trialJobsMap: Map<string, PAITrialJobDetail>;
-    protected readonly expRootDir: string;
-    protected paiClusterConfig?: PAIClusterConfig;
-    protected readonly jobQueue: string[];
-    protected stopping: boolean = false;
-    protected paiToken?: string;
-    protected paiTokenUpdateTime?: number;
-    protected readonly paiTokenUpdateInterval: number;
-    protected readonly experimentId!: string;
-    protected readonly paiJobCollector: PAIJobInfoCollector;
-    protected paiRestServerPort?: number;
-    protected nniManagerIpConfig?: NNIManagerIpConfig;
-    protected versionCheck: boolean = true;
-    protected logCollection: string;
-    protected isMultiPhase: boolean = false;
-    protected authFileHdfsPath: string | undefined = undefined;
-    protected portList?: string | undefined;
-    protected paiJobRestServer?: PAIJobRestServer;
-    protected protocol: string = 'http';
-=======
-class PAITrainingService implements TrainingService {
+class PAITrainingService extends TrainingService {
     private readonly log!: Logger;
     private readonly metricsEmitter: EventEmitter;
     private readonly trialJobsMap: Map<string, PAITrialJobDetail>;
@@ -75,17 +67,16 @@
     private readonly experimentId!: string;
     private readonly paiJobCollector: PAIJobInfoCollector;
     private paiRestServerPort?: number;
-    private nniManagerIpConfig?: NNIManagerIpConfig;
     private versionCheck: boolean = true;
-    private logCollection: string;
-    private isMultiPhase: boolean = false;
     private paiJobRestServer?: PAIJobRestServer;
     private protocol: string = 'http';
     private copyExpCodeDirPromise?: Promise<void>;
     private paiJobConfig: any;
     private nniVersion: string | undefined;
     private paiTrialConfig: NNIPAITrialConfig | undefined;
->>>>>>> 64efd60a
+
+    private config?: ExperimentConfig;
+    private paiConfig?: OpenpaiConfig;
 
     constructor() {
         super();
@@ -97,7 +88,6 @@
         this.experimentId = getExperimentId();
         this.paiJobCollector = new PAIJobInfoCollector(this.trialJobsMap);
         this.paiTokenUpdateInterval = 7200000; //2hours
-        this.logCollection = 'none';
         this.log.info('Construct paiBase training service.');
     }
 
@@ -165,10 +155,6 @@
 
     public removeTrialJobMetricListener(listener: (metric: TrialJobMetric) => void): void {
         this.metricsEmitter.off('metric', listener);
-    }
-
-    public get isMultiPhaseJobSupported(): boolean {
-        return true;
     }
 
     public cancelTrialJob(trialJobId: string, isEarlyStopped: boolean = false): Promise<void> {
@@ -335,51 +321,52 @@
             .finally(() => { clearTimeout(timeoutId); });
     }
 
-    public async setClusterMetadata(key: string, value: string): Promise<void> {
-        switch (key) {
-            case TrialConfigMetadataKey.NNI_MANAGER_IP:
-                this.nniManagerIpConfig = <NNIManagerIpConfig>JSON.parse(value);
-                break;
-
-            case TrialConfigMetadataKey.PAI_CLUSTER_CONFIG:
-                this.paiJobRestServer = new PAIJobRestServer(component.get(PAITrainingService));
-                this.paiClusterConfig = <PAIClusterConfig>JSON.parse(value);
-                this.paiClusterConfig.host = this.formatPAIHost(this.paiClusterConfig.host);
-                this.paiToken = this.paiClusterConfig.token;
-                break;
-
-            case TrialConfigMetadataKey.TRIAL_CONFIG: {
-                if (this.paiClusterConfig === undefined) {
-                    this.log.error('pai cluster config is not initialized');
-                    break;
-                }
-                this.paiTrialConfig = <NNIPAITrialConfig>JSON.parse(value);
-                // Validate to make sure codeDir doesn't have too many files
-                await validateCodeDir(this.paiTrialConfig.codeDir);
-                const nniManagerNFSExpCodeDir = path.join(this.paiTrialConfig.nniManagerNFSMountPath, this.experimentId, 'nni-code');
-                await execMkdir(nniManagerNFSExpCodeDir);
-                //Copy codeDir files to local working folder
-                this.log.info(`Starting copy codeDir data from ${this.paiTrialConfig.codeDir} to ${nniManagerNFSExpCodeDir}`);
-                this.copyExpCodeDirPromise = execCopydir(this.paiTrialConfig.codeDir, nniManagerNFSExpCodeDir);
-                if (this.paiTrialConfig.paiConfigPath) {
-                    this.paiJobConfig = yaml.safeLoad(fs.readFileSync(this.paiTrialConfig.paiConfigPath, 'utf8'));
-                }
-                break;
-            }
-            case TrialConfigMetadataKey.VERSION_CHECK:
-                this.versionCheck = (value === 'true' || value === 'True');
-                this.nniVersion = this.versionCheck ? await getVersion() : '';
-                break;
-            case TrialConfigMetadataKey.LOG_COLLECTION:
-                this.logCollection = value;
-                break;
-            case TrialConfigMetadataKey.MULTI_PHASE:
-                this.isMultiPhase = (value === 'true' || value === 'True');
-                break;
-            default:
-                //Reject for unknown keys
-                this.log.error(`Uknown key: ${key}`);
-        }
+    public async initConfig(config: ExperimentConfig): Promise<void> {
+        this.config = config;
+        const paiConfig = config.trainingService as OpenpaiConfig;
+
+        this.paiClusterConfig = new PAIClusterConfig(
+            paiConfig.username,
+            paiConfig.host,
+            undefined,
+            paiConfig.token,
+            paiConfig.reuseMode,
+            paiConfig.trialCpuNumber,
+            parseMemorySize(paiConfig.trialMemorySize),
+            this.config.trialGpuNumber
+        );
+
+        this.paiTrialConfig = new NNIPAITrialConfig(
+            config.trialCommand,
+            config.trialCodeDirectory,
+            config.trialGpuNumber!,
+            paiConfig.trialCpuNumber,
+            parseMemorySize(paiConfig.trialMemorySize),
+            paiConfig.dockerImage,
+            paiConfig.localStorageMountPoint,
+            paiConfig.containerStorageMountPoint,
+            paiConfig.storageConfigName,
+            undefined,
+            paiConfig.openpaiConfigFile  // TODO: inline config
+        );
+
+        this.paiJobRestServer = new PAIJobRestServer(component.get(PAITrainingService));
+        this.paiClusterConfig.host = this.formatPAIHost(this.paiClusterConfig.host);
+        this.paiToken = this.paiClusterConfig.token;
+
+        // Validate to make sure codeDir doesn't have too many files
+        await validateCodeDir(this.paiTrialConfig.codeDir);
+        const nniManagerNFSExpCodeDir = path.join(this.paiTrialConfig.nniManagerNFSMountPath, this.experimentId, 'nni-code');
+        await execMkdir(nniManagerNFSExpCodeDir);
+        //Copy codeDir files to local working folder
+        this.log.info(`Starting copy codeDir data from ${this.paiTrialConfig.codeDir} to ${nniManagerNFSExpCodeDir}`);
+        this.copyExpCodeDirPromise = execCopydir(this.paiTrialConfig.codeDir, nniManagerNFSExpCodeDir);
+        if (this.paiTrialConfig.paiConfigPath) {
+            this.paiJobConfig = yaml.safeLoad(fs.readFileSync(this.paiTrialConfig.paiConfigPath, 'utf8'));
+        }
+
+        this.versionCheck = !this.config.debug;
+        this.nniVersion = this.versionCheck ? await getVersion() : '';
     }
 
     // update trial parameters for multi-phase
@@ -432,7 +419,6 @@
         }
         const containerNFSExpCodeDir = `${this.paiTrialConfig.containerNFSMountPath}/${this.experimentId}/nni-code`;
         const containerWorkingDir: string = `${this.paiTrialConfig.containerNFSMountPath}/${this.experimentId}/${trialJobDetail.id}`;
-        const nniManagerIp: string = this.nniManagerIpConfig ? this.nniManagerIpConfig.nniManagerIp : getIPV4Address();
         const nniPaiTrialCommand: string = String.Format(
             PAI_TRIAL_COMMAND_FORMAT,
             `${containerWorkingDir}`,
@@ -440,13 +426,13 @@
             trialJobDetail.id,
             this.experimentId,
             trialJobDetail.form.sequenceId,
-            this.isMultiPhase,
+            false,  // multi-phase
             containerNFSExpCodeDir,
             command,
-            nniManagerIp,
+            this.config!.nniManagerIp,
             this.paiRestServerPort,
             this.nniVersion,
-            this.logCollection
+            'none'  // log collection
         )
             .replace(/\r\n|\n|\r/gm, '');
 
@@ -604,4 +590,14 @@
     }
 }
 
+function parseMemorySize(size: string): number {
+    if (size.endsWith('mb')) {
+        return Number(size.slice(0, -2));
+    } else if (size.endsWith('gb')) {
+        return Number(size.slice(0, -2)) * 1024;
+    } else {
+        return 1;
+    }
+}
+
 export { PAITrainingService };