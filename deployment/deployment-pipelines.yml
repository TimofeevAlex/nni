--- conflicted
+++ resolved
@@ -172,11 +172,7 @@
     condition: eq( variables['upload_package'], 'true')
     displayName: 'upload nni package to pypi/testpypi'
 
-<<<<<<< HEAD
-- job: 'Build_upload_nni_windows'
-=======
 - job: 'Build_upload_nni_win32'
->>>>>>> c7cc8db3
   dependsOn: version_number_validation
   condition: succeeded()
   pool:
@@ -186,38 +182,6 @@
       Python36:
         PYTHON_VERSION: '3.6'
   steps:
-<<<<<<< HEAD
-  - script: |
-      python -m pip install --upgrade pip setuptools --user
-      python -m pip install twine --user
-    displayName: 'Install twine'
-
-  - script: |
-      cd deployment/pypi
-      if [ $(build_type) = 'prerelease' ]
-      then
-        # NNI build scripts (powershell) uses branch tag as package version number
-        git tag $(build_version)
-        echo 'building prerelease package...'
-        powershell.exe ./install.ps1 -version_ts $True
-      else
-        echo 'building release package...'
-        powershell.exe ./install.ps1
-      fi
-    condition: eq( variables['upload_package'], 'true')
-    displayName: 'build nni bdsit_wheel'
-
-  - script: |
-      cd deployment/pypi
-      if [ $(build_type) = 'prerelease' ]
-      then
-        echo 'uploading prerelease package to testpypi...'
-        python -m twine upload -u $(testpypi_user) -p $(testpypi_pwd) --repository-url https://test.pypi.org/legacy/ dist/*
-      else
-        echo 'uploading release package to pypi...'
-        python -m twine upload -u $(pypi_user) -p $(pypi_pwd) dist/*
-      fi
-=======
   - powershell: |
       python -m pip install --upgrade pip setuptools
       python -m pip install twine
@@ -291,6 +255,5 @@
         Write-Host 'uploading release package to pypi...'
         python -m twine upload -u $env:PYPI_USER -p $env:PYPI_PWD dist/*
       }
->>>>>>> c7cc8db3
     condition: eq( variables['upload_package'], 'true')
     displayName: 'upload nni package to pypi/testpypi'